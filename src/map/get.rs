--- conflicted
+++ resolved
@@ -127,7 +127,6 @@
 		K: Ord + Borrow<Q>,
 		Q: Ord + ?Sized
 	{
-<<<<<<< HEAD
 		self.kv_mut(key).map(|kv| &mut kv.value)
 	}
 
@@ -169,18 +168,6 @@
 				}
 			},
 			|content| Some(OccupiedEntry { entry: content })
-		)
-=======
-		let mut traverse = self.root.traverse_mut()?;
-		loop {
-			let cmp: Ordering = traverse.peek().key.borrow().cmp(k);
-			match cmp {
-				Ordering::Greater => traverse = traverse.turn_left().ok()?,
-				Ordering::Less => traverse = traverse.turn_right().ok()?,
-				Ordering::Equal => return Some(&mut traverse.into_content().value)
-			}
-		}
->>>>>>> 9408f02b
 	}
 
 	/// Returns a reference to the first entry (that is, with the smallest key) in the map.
